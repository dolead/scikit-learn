import numpy as np
from nose.tools import *
from numpy.testing import *

from scikits.learn import glm

def test_toy():
    """Very simple test on a small dataset"""
    X = [[1, 0, -1.],
         [0, 0, 0],
         [0, 1, .9]]
    Y = [1, 0, -1]

    clf = glm.LeastAngleRegression().fit(X, Y, max_features=1)
    assert_array_almost_equal(clf.coef_, [0, 0, -1.2624], decimal=4)
    assert_array_almost_equal(clf.alphas_, [1.4135, 0.1510], decimal=4)
    assert_array_almost_equal(clf.alphas_.shape, clf.coef_path_.shape[1])
    assert np.linalg.norm(clf.predict(X) - Y) < 0.3
    

    clf = glm.LeastAngleRegression().fit(X, Y) # implicitly max_features=2
    assert_array_almost_equal(clf.coef_, [0, -.0816, -1.34412], decimal=4)
    assert_array_almost_equal(clf.alphas_, \
                 [ 1.41356,   .1510,   3.919e-16], decimal=4)
    assert_array_almost_equal(clf.alphas_.shape, clf.coef_path_.shape[1])
    assert_array_almost_equal(clf.predict(X), np.array(Y))

    # TODO: check that Lasso with coordinate descent finds the same
    # coefficients

def test_feature_selection():
    n_samples, n_features = 442, 100

    # deterministic test
    np.random.seed(0)

    # generate random input set
    X = np.random.randn(n_samples, n_features)

    # generate a ground truth model with only the first 10 features being non
    # zeros (the other features are not correlated to Y and should be ignored by
    # the L1 regularizer)
    coef_ = np.random.randn(n_features)
    coef_[10:] = 0.0

    # generate the grand truth Y from the model and Y
    Y = np.dot(X, coef_)
    Y += np.random.normal(Y.shape) # make some (label) noise!

    # fit the model assuming that will allready know that only 10 out of
    # n_features are contributing to Y
    clf = glm.LeastAngleRegression().fit(X, Y, max_features=10)

    # ensure that only the first 10 coefs are non zeros and the remaining set to
    # null, as in the ground thrutg model
    assert_equal((clf.coef_[:10] == 0.0).sum(), 0)
    assert_equal((clf.coef_[10:] != 0.0).sum(), 0)

    # train again, but this time without knowing in advance how many features
    # are useful:
    clf = glm.LeastAngleRegression().fit(X, Y, max_features=None)
    assert_equal((clf.coef_[:10] == 0.0).sum(), 0)
    assert_equal((clf.coef_[10:] != 0.0).sum(), 89)

    # explicitly set to zero parameters really close to zero (manual
    # thresholding)
    sparse_coef = np.where(abs(clf.coef_) < 1e-13,
                           np.zeros(clf.coef_.shape),
                           clf.coef_)

    # we find again that only the first 10 features are useful
    assert_equal((sparse_coef[:10] == 0.0).sum(), 0)
    assert_equal((sparse_coef[10:] != 0.0).sum(), 0)


<<<<<<< HEAD

# XXX: there seems to be somthing borked in the shape reconstruction of the
# sparse coef_path_ matrix

def test_sparse_coding():
    """Use LARS as a sparse encoder w.r.t to a given fixed dictionary"""
    n_samples, n_features = 42, 50
    n_dictionary = 30

    # generate random input set
    X = np.random.randn(n_samples, n_features)

    # take the first vectors of the dataset as a dictionnary
    D = X[:n_dictionary].T

    assert_equal(D.shape, (n_features, n_dictionary))

    def sparse_encode(vector):
        return glm.LeastAngleRegression().fit(
            D, vector, n_features=5, normalize=False, intercept=False).coef_

    def sparse_decode(vector):
        return np.dot(D, vector)

    # sparse encode each vector and check the quality of the encoded
    # representation
    for i, x_i in enumerate(X):
        # compute a sparse representation of x_i using the dictionary D
        c_i = sparse_encode(x_i)

        assert_equal(c_i.shape, (n_dictionary,))

        if i < n_dictionary:
            # x_i is one of the vector of D hence there is a trivial sparse code
            expected_code = np.zeros(n_dictionary)
            expected_code[i] = 1.0

            assert_almost_equal(c_i, expected_code, decimal=2)
        else:
            # x_i does not exactly belong to the dictionary, hence up to 5
            # components of the dictionary are used to represent it
            assert_true((c_i != 0.0).sum() < 6)
            assert_true((abs(sparse_decode(c_i) - x_i) < 0.1).all())


=======
def test_predict():
    """
    Just see if predicted values are close from known response.
    """
    n, m = 10, 20
    np.random.seed(0)
    X = np.random.randn(n, m)
    Y = np.random.randn(n)
    Y = Y - Y.mean() # center response

    Y_ = glm.LeastAngleRegression().fit(X, Y, intercept=False).predict(X)
    print np.linalg.norm(Y - Y_)
    assert np.linalg.norm(Y-Y_) < 1e-10


    # the same but with an intercept
    Y = Y + 10.
    Y_ = glm.LeastAngleRegression().fit(X, Y).predict(X)
    assert np.linalg.norm(Y-Y_) < 1e-10
>>>>>>> d2f88adf
<|MERGE_RESOLUTION|>--- conflicted
+++ resolved
@@ -73,7 +73,26 @@
     assert_equal((sparse_coef[10:] != 0.0).sum(), 0)
 
 
-<<<<<<< HEAD
+def test_predict():
+    """
+    Just see if predicted values are close from known response.
+    """
+    n, m = 10, 20
+    np.random.seed(0)
+    X = np.random.randn(n, m)
+    Y = np.random.randn(n)
+    Y = Y - Y.mean() # center response
+
+    Y_ = glm.LeastAngleRegression().fit(X, Y, intercept=False).predict(X)
+    print np.linalg.norm(Y - Y_)
+    assert np.linalg.norm(Y-Y_) < 1e-10
+
+
+    # the same but with an intercept
+    Y = Y + 10.
+    Y_ = glm.LeastAngleRegression().fit(X, Y).predict(X)
+    assert np.linalg.norm(Y-Y_) < 1e-10
+
 
 # XXX: there seems to be somthing borked in the shape reconstruction of the
 # sparse coef_path_ matrix
@@ -119,24 +138,3 @@
             assert_true((abs(sparse_decode(c_i) - x_i) < 0.1).all())
 
 
-=======
-def test_predict():
-    """
-    Just see if predicted values are close from known response.
-    """
-    n, m = 10, 20
-    np.random.seed(0)
-    X = np.random.randn(n, m)
-    Y = np.random.randn(n)
-    Y = Y - Y.mean() # center response
-
-    Y_ = glm.LeastAngleRegression().fit(X, Y, intercept=False).predict(X)
-    print np.linalg.norm(Y - Y_)
-    assert np.linalg.norm(Y-Y_) < 1e-10
-
-
-    # the same but with an intercept
-    Y = Y + 10.
-    Y_ = glm.LeastAngleRegression().fit(X, Y).predict(X)
-    assert np.linalg.norm(Y-Y_) < 1e-10
->>>>>>> d2f88adf
